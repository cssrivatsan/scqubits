--- conflicted
+++ resolved
@@ -109,8 +109,32 @@
     """
     hubbardmat = sp.sparse.dok_matrix((dimension, dimension), dtype=np.float_)
     hubbardmat[j1, j2] = 1.0
-<<<<<<< HEAD
-    return hubbardmat.asformat('csc')
+    return hubbardmat.asformat("csc")
+
+
+def sigma_x() -> np.ndarray:
+    """Returns the Pauli-x matrix [[0, 1], [1, 0]]"""
+    return np.asarray([[0.0, 1.0], [1.0, 0.0]])
+
+
+def sigma_y() -> np.ndarray:
+    """Returns the Pauli-y matrix [[0, -i], [i, 0]]"""
+    return np.asarray([[0.0, -1j], [1j, 0.0]])
+
+
+def sigma_z() -> np.ndarray:
+    """Returns the Pauli-z matrix [[1, 0], [0, -1]]"""
+    return np.asarray([[1.0, 0.0], [0.0, -1.0]])
+
+
+def sigma_plus() -> np.ndarray:
+    """Returns the Pauli plus matrix (sigma_x + i sigma_y) / 2"""
+    return np.asarray([[0.0, 1.0], [0.0, 0.0]])
+
+
+def sigma_minus() -> np.ndarray:
+    """Returns the Pauli minus matrix (sigma_x - i sigma_y) / 2"""
+    return sigma_plus().T
 
 
 def identity_wrap(operators, indices, identity_operator_list, sparse=False):
@@ -157,32 +181,4 @@
     output = sparse_list[0]
     for matrix in sparse_list[1:]:
         output = sp.sparse.kron(output, matrix, format="csr")
-    return output
-=======
-    return hubbardmat.asformat("csc")
-
-
-def sigma_x() -> np.ndarray:
-    """Returns the Pauli-x matrix [[0, 1], [1, 0]]"""
-    return np.asarray([[0.0, 1.0], [1.0, 0.0]])
-
-
-def sigma_y() -> np.ndarray:
-    """Returns the Pauli-y matrix [[0, -i], [i, 0]]"""
-    return np.asarray([[0.0, -1j], [1j, 0.0]])
-
-
-def sigma_z() -> np.ndarray:
-    """Returns the Pauli-z matrix [[1, 0], [0, -1]]"""
-    return np.asarray([[1.0, 0.0], [0.0, -1.0]])
-
-
-def sigma_plus() -> np.ndarray:
-    """Returns the Pauli plus matrix (sigma_x + i sigma_y) / 2"""
-    return np.asarray([[0.0, 1.0], [0.0, 0.0]])
-
-
-def sigma_minus() -> np.ndarray:
-    """Returns the Pauli minus matrix (sigma_x - i sigma_y) / 2"""
-    return sigma_plus().T
->>>>>>> df994ef5
+    return output