# constants.py
#
# This file is part of scqubits.
#
#    Copyright (c) 2019 and later, Jens Koch and Peter Groszkowski
#    All rights reserved.
#
#    This source code is licensed under the BSD-style license found in the
#    LICENSE file in the root directory of this source tree.
############################################################################

import numpy as np

# supported file types
FILE_TYPES = [".h5 | .hdf5", ".csv"]

# helper functions for plotting wave functions
MODE_FUNC_DICT = {
    "abs_sqr": (lambda x: np.abs(x) ** 2),
    "abs": np.abs,
    "real": np.real,
    "imag": np.imag,
}

<<<<<<< HEAD
# the following string manipulations are used in automatic generation of default ylabels of wavefunction plots
=======
# the following string manipulations are used in automatic generation of default
# ylabels of wavefunction plots
>>>>>>> 875e3780
MODE_STR_DICT = {
    "abs_sqr": (lambda x: "$|$" + x + "$|^2$"),
    "abs": (lambda x: "$|$" + x + "$|$"),
    "real": (lambda x: "Re " + x),
    "imag": (lambda x: "Im " + x),
}

# enumerate variables for zero-pi qubit
PHI_INDEX = 0
THETA_INDEX = 1
ZETA_INDEX = 2<|MERGE_RESOLUTION|>--- conflicted
+++ resolved
@@ -22,12 +22,8 @@
     "imag": np.imag,
 }
 
-<<<<<<< HEAD
-# the following string manipulations are used in automatic generation of default ylabels of wavefunction plots
-=======
 # the following string manipulations are used in automatic generation of default
 # ylabels of wavefunction plots
->>>>>>> 875e3780
 MODE_STR_DICT = {
     "abs_sqr": (lambda x: "$|$" + x + "$|^2$"),
     "abs": (lambda x: "$|$" + x + "$|$"),
