--- conflicted
+++ resolved
@@ -215,12 +215,7 @@
         operator_matrix = getattr(self, operator)()
         table = get_matrixelement_table(operator_matrix, evecs)
         if filename:
-<<<<<<< HEAD
-            specdata = SpectrumData(energy_table=np.array([]), system_params=self.get_initdata(),
-                                    matrixelem_table=table)
-=======
             specdata = DataStore(system_params=self.get_initdata(), matrixelem_table=table)
->>>>>>> 8e3db4cb
             specdata.filewrite(filename)
         return table
 
@@ -260,6 +255,7 @@
         SpectrumData object
         """
         previous_paramval = getattr(self, param_name)
+
         target_map = get_map_method(num_cpus)
         if get_eigenstates:
             func = functools.partial(self._esys_for_paramval, param_name=param_name, evals_count=evals_count)
